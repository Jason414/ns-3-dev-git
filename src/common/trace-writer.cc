--- conflicted
+++ resolved
@@ -26,83 +26,61 @@
 
 NS_DEBUG_COMPONENT_DEFINE ("TraceWriter");
 
-<<<<<<< HEAD
-namespace {
-  int twDebug = 1;
-}
+namespace ns3 {
 
 TraceWriter::TraceWriter () :
   m_filestr()
 {
-  NS3_TRACE(twDebug, "TraceWriter()::TraceWriter()")
-=======
-namespace ns3 {
-
-void
-TraceWriter::Init (const char *filename)
-{
-  NS_DEBUG("TraceWriter()::Init(" << filename << ")")
->>>>>>> c2e3d19e
+  NS_DEBUG ("TraceWriter()::TraceWriter()")
 
   std::streambuf *sb = m_filestr.rdbuf();
 
-  NS3_TRACE(twDebug, "TraceWriter()::TraceWriter():  rdbuf ()")
+  NS_DEBUG ("TraceWriter()::TraceWriter():  rdbuf ()")
   rdbuf(sb);
 
-  NS3_TRACE(twDebug, "TraceWriter()::TraceWriter():  done")
+  NS_DEBUG ("TraceWriter()::TraceWriter():  done")
 }
 
   TraceWriter::TraceWriter (std::string const &filename) :
   m_filestr()
 {
-<<<<<<< HEAD
-  NS3_TRACE(twDebug, "TraceWriter()::TraceWriter (\"" << filename << "\")")
-=======
-  NS_DEBUG("TraceWriter()::TraceWriter()")
->>>>>>> c2e3d19e
+  NS_DEBUG ("TraceWriter()::TraceWriter (\"" << filename << "\")")
 
   m_filestr.open (filename.c_str(), std::ios::out | std::ios::app);
 
-<<<<<<< HEAD
   std::streambuf *sb = m_filestr.rdbuf();
 
-  NS3_TRACE(twDebug, "TraceWriter()::TraceWriter():  rdbuf ()")
+  NS_DEBUG ("TraceWriter()::TraceWriter():  rdbuf ()")
   rdbuf(sb);
-=======
-TraceWriter::TraceWriter (std::string const &filename) :
-  m_filestr()
-{
-  NS_DEBUG("TraceWriter()::TraceWriter (\"" << filename << "\")")
->>>>>>> c2e3d19e
 
-  NS3_TRACE(twDebug, "TraceWriter()::TraceWriter():  done")
+  NS_DEBUG ("TraceWriter()::TraceWriter():  done")
 }
 
 TraceWriter::TraceWriter (char const *filename) :
   m_filestr()
 {
-  NS_DEBUG("TraceWriter()::TraceWriter (\"" << filename << "\")")
+  NS_DEBUG ("TraceWriter()::TraceWriter (\"" << filename << "\")")
 
   m_filestr.open (filename, std::ios::out | std::ios::app);
 
   std::streambuf *sb = m_filestr.rdbuf();
 
-  NS3_TRACE(twDebug, "TraceWriter()::TraceWriter():  rdbuf ()")
+  NS_DEBUG ("TraceWriter()::TraceWriter():  rdbuf ()")
   rdbuf(sb);
 
-  NS3_TRACE(twDebug, "TraceWriter()::TraceWriter():  done")
+  NS_DEBUG ("TraceWriter()::TraceWriter():  done")
 }
 
 
 TraceWriter::~TraceWriter ()
 {
-  NS_DEBUG("TraceWriter()::~TraceWriter()")
+  NS_DEBUG ("TraceWriter()::~TraceWriter()")
 }
 
   void
 TraceWriter::Open (std::string const &filename)
 {
-  NS_DEBUG("TraceWriter()::Open (\"" << filename << "\")")
+  NS_DEBUG ("TraceWriter()::Open (\"" << filename << "\")")
 
   m_filestr.open (filename.c_str(), std::ios::out | std::ios::app);
 }
@@ -110,7 +88,7 @@
   void
 TraceWriter::Open (char const *filename)
 {
-  NS_DEBUG("TraceWriter()::Open (\"" << filename << "\")")
+  NS_DEBUG ("TraceWriter()::Open (\"" << filename << "\")")
 
   m_filestr.open (filename, std::ios::out | std::ios::app);
 }
@@ -118,7 +96,7 @@
   void
 TraceWriter::Close ()
 {
-  NS_DEBUG("TraceWriter()::Close ()")
+  NS_DEBUG ("TraceWriter()::Close ()")
 
   m_filestr.close ();
 }
@@ -126,7 +104,7 @@
   void
 TraceWriter::Write (std::string const &str)
 {
-  NS_DEBUG("TraceWriter()::Write (\"" << str << "\")")
+  NS_DEBUG ("TraceWriter()::Write (\"" << str << "\")")
 
   m_filestr << str;
 }
