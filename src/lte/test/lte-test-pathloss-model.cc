/* -*-  Mode: C++; c-file-style: "gnu"; indent-tabs-mode:nil; -*- */
/*
 * Copyright (c) 2011 Centre Tecnologic de Telecomunicacions de Catalunya (CTTC)
 *
 * This program is free software; you can redistribute it and/or modify
 * it under the terms of the GNU General Public License version 2 as
 * published by the Free Software Foundation;
 *
 * This program is distributed in the hope that it will be useful,
 * but WITHOUT ANY WARRANTY; without even the implied warranty of
 * MERCHANTABILITY or FITNESS FOR A PARTICULAR PURPOSE.  See the
 * GNU General Public License for more details.
 *
 * You should have received a copy of the GNU General Public License
 * along with this program; if not, write to the Free Software
 * Foundation, Inc., 59 Temple Place, Suite 330, Boston, MA  02111-1307  USA
 *
 * Author: Marco Miozzo <marco.miozzo@cttc.es>
 */

#include "ns3/simulator.h"

#include "ns3/log.h"

#include "ns3/spectrum-test.h"

#include "ns3/lte-phy-tag.h"
#include "ns3/lte-sinr-chunk-processor.h"


#include <ns3/hybrid-buildings-propagation-loss-model.h>
#include <ns3/node-container.h>
#include <ns3/mobility-helper.h>
#include <ns3/lte-helper.h>
#include <ns3/single-model-spectrum-channel.h>
#include "ns3/string.h"
#include "ns3/double.h"
#include <ns3/building.h>
#include <ns3/enum.h>
#include <ns3/net-device-container.h>
#include <ns3/lte-ue-net-device.h>
#include <ns3/lte-enb-net-device.h>
#include <ns3/lte-ue-rrc.h>
#include <ns3/lte-helper.h>
#include <ns3/lte-enb-phy.h>
#include <ns3/lte-ue-phy.h>

#include "lte-test-sinr-chunk-processor.h"
#include "lte-test-ue-phy.h"
#include "lte-test-pathloss-model.h"

NS_LOG_COMPONENT_DEFINE ("LtePathlossModelTest");

namespace ns3 {


/**
 * Test 1.1 Pathloss compound test
 */

/**
 * This TestSuite tests the BuildingPathlossModel by reproducing
 * several communication scenarios 
 */


void
LteTestPathlossDlSchedCallback (LtePathlossModelSystemTestCase *testcase, std::string path,
                             uint32_t frameNo, uint32_t subframeNo, uint16_t rnti,
                             uint8_t mcsTb1, uint16_t sizeTb1, uint8_t mcsTb2, uint16_t sizeTb2)
{
  testcase->DlScheduling (frameNo, subframeNo, rnti, mcsTb1, sizeTb1, mcsTb2, sizeTb2);
}



LtePathlossModelTestSuite::LtePathlossModelTestSuite ()
  : TestSuite ("lte-pathloss-model", SYSTEM)
{
 
  
  // LogLevel logLevel = (LogLevel)(LOG_PREFIX_FUNC | LOG_PREFIX_TIME | LOG_LEVEL_ALL);
  // LogComponentEnable ("LteHelper", logLevel);
  // LogComponentEnable ("LtePathlossModelTest", logLevel);
  // LogComponentEnable ("BuildingsPropagationLossModel", logLevel);
  // LogComponentEnable ("LteInterference", logLevel);
  // LogComponentEnable ("LteSpectrumValueHelper", logLevel);
  // LogComponentEnable ("LteEnbNetDevice", logLevel);

  struct SnrEfficiencyMcs
  {
    double  snrDb;
    double  efficiency;
    int  mcsIndex;
  };

  /**
  * Test vectors: SNRDB, Spectral Efficiency, MCS index
  * From XXX
  */
  SnrEfficiencyMcs snrEfficiencyMcs[] = {
    { -5.00000,  0.08024,        -1},
    { -4.00000,  0.10030,        -1},
    { -3.00000,  0.12518,        -1},
    { -2.00000,  0.15589,        0},
    { -1.00000,  0.19365,        0},
    { 0.00000,   0.23983,        2},
    { 1.00000,   0.29593,        2},
    { 2.00000,   0.36360,        2},
    { 3.00000,   0.44451,        4},
    { 4.00000,   0.54031,        4},
    { 5.00000,   0.65251,        6},
    { 6.00000,   0.78240,        6},
    { 7.00000,   0.93086,        8},
    { 8.00000,   1.09835,        8},
    { 9.00000,   1.28485,        10},
    { 10.00000,  1.48981,        12},
    { 11.00000,  1.71229,        12},
    { 12.00000,  1.95096,        14},
    { 13.00000,  2.20429,        14},
    { 14.00000,  2.47062,        16},
    { 15.00000,  2.74826,        18},
    { 16.00000,  3.03560,        18},
    { 17.00000,  3.33115,        20},
    { 18.00000,  3.63355,        20},
    { 19.00000,  3.94163,        22},
    { 20.00000,  4.25439,        22},
    { 21.00000,  4.57095,        24},
    { 22.00000,  4.89060,        24},
    { 23.00000,  5.21276,        26},
    { 24.00000,  5.53693,        26},
    { 25.00000,  5.86271,        28},
    { 26.00000,  6.18980,        28},
    { 27.00000,  6.51792,        28},
    { 28.00000,  6.84687,        28},
    { 29.00000,  7.17649,        28},
    { 30.00000,  7.50663,        28},
  };


  double txPowerDbm = 30; // default eNB TX power over whole bandwidth
  double txPowerLin = std::pow (10, (txPowerDbm - 30)/10);
  double ktDbm = -174;    // reference LTE noise PSD
  double noisePowerDbm = ktDbm + 10 * std::log10 (25 * 180000); // corresponds to kT*bandwidth in linear units
  double receiverNoiseFigureDb = 9.0; // default UE noise figure
  double noiseLin = std::pow (10, (noisePowerDbm-30+receiverNoiseFigureDb)/10);

  // reference values obtained with the octave script src/lte/test/reference/lte_pathloss.m

  double loss[] = {81.062444, 134.078605, 144.259958};
  double dist[] = {100.0, 500.0, 1500};

  int numOfTests = sizeof (loss) / sizeof (double);
  for ( int i = 0 ; i < numOfTests; i++ )
  {
    //     double lossDb = txPowerDbm - snrEfficiencyMcs[i].snrDb - noisePowerDbm - receiverNoiseFigureDb;
    double sinrLin = (txPowerLin/(pow(10, loss[i]/10))) / noiseLin;
    //     double sinrDb = txPowerDbm- noisePowerDbm - receiverNoiseFigureDb - loss[i];
    double sinrDb = 10 * std::log10 (sinrLin);
    NS_LOG_INFO (" Ptx " << txPowerDbm << " Pn " << noisePowerDbm << " Fn " << receiverNoiseFigureDb << " Pl " << loss[i] << " dist " << dist[i]);

    int mcs = -1;
    int numSnrEfficiencyMcsEntries = sizeof (snrEfficiencyMcs) / sizeof (SnrEfficiencyMcs);
    for (int j = 0; j < numSnrEfficiencyMcsEntries && snrEfficiencyMcs[j].snrDb < sinrDb; ++j)
      {
        mcs = snrEfficiencyMcs[j].mcsIndex;
      }

    std::ostringstream name;
    name << " snr= " << sinrDb << " dB, "
<<<<<<< HEAD
         << " mcs= " << snrEfficiencyMcs[i].mcsIndex;
    AddTestCase (new LtePathlossModelSystemTestCase (name.str (),  sinrDb, dist[i], mcs));
=======
    << " mcs= " << snrEfficiencyMcs[i].mcsIndex;
    AddTestCase (new LtePathlossModelSystemTestCase (name.str (),  sinrDb, dist[i], snrEfficiencyMcs[i].mcsIndex), TestCase::QUICK);
>>>>>>> f90477b2
  }




  
}

static LtePathlossModelTestSuite ltePathlossModelTestSuite;




LtePathlossModelSystemTestCase::LtePathlossModelSystemTestCase (std::string name, double snrDb, double dist, uint16_t mcsIndex)
: TestCase (name),
m_snrDb (snrDb),
m_distance (dist),
m_mcsIndex (mcsIndex)
{
  std::ostringstream sstream1, sstream2;
  sstream1 << " snr=" << snrDb 
  << " mcs=" << mcsIndex << " distance=" << dist;
  
  NS_LOG_INFO ("Creating LtePathlossModelSystemTestCase: " + sstream1.str ());
}

LtePathlossModelSystemTestCase::~LtePathlossModelSystemTestCase ()
{
}

void
LtePathlossModelSystemTestCase::DoRun (void)
{
  /**
  * Simulation Topology
  */

  Ptr<LteHelper> lteHelper = CreateObject<LteHelper> ();
  //   lteHelper->EnableLogComponents ();
  lteHelper->EnableMacTraces ();
  lteHelper->EnableRlcTraces ();
  lteHelper->SetAttribute ("PathlossModel", StringValue ("ns3::HybridBuildingsPropagationLossModel"));

  // set frequency. This is important because it changes the behavior of the pathloss model
  lteHelper->SetEnbDeviceAttribute ("DlEarfcn", UintegerValue (200));

  
  // remove shadowing component
  lteHelper->SetPathlossModelAttribute ("ShadowSigmaOutdoor", DoubleValue (0.0));
  lteHelper->SetPathlossModelAttribute ("ShadowSigmaIndoor", DoubleValue (0.0));
  lteHelper->SetPathlossModelAttribute ("ShadowSigmaExtWalls", DoubleValue (0.0));
  
  // Create Nodes: eNodeB and UE
  NodeContainer enbNodes;
  NodeContainer ueNodes;
  enbNodes.Create (1);
  ueNodes.Create (1);
  NodeContainer allNodes = NodeContainer ( enbNodes, ueNodes );
  
  // Install Mobility Model
  MobilityHelper mobility;
  mobility.SetMobilityModel ("ns3::BuildingsMobilityModel");
  mobility.Install (allNodes);
  
  // Create Devices and install them in the Nodes (eNB and UE)
  NetDeviceContainer enbDevs;
  NetDeviceContainer ueDevs;
  lteHelper->SetSchedulerType ("ns3::RrFfMacScheduler");
  enbDevs = lteHelper->InstallEnbDevice (enbNodes);
  ueDevs = lteHelper->InstallUeDevice (ueNodes);
  
  Ptr<BuildingsMobilityModel> mm_enb = enbNodes.Get (0)->GetObject<BuildingsMobilityModel> ();
  mm_enb->SetPosition (Vector (0.0, 0.0, 30.0));
  Ptr<BuildingsMobilityModel> mm_ue = ueNodes.Get (0)->GetObject<BuildingsMobilityModel> ();
  mm_ue->SetPosition (Vector (m_distance, 0.0, 1.0));
  
  Ptr<LteEnbNetDevice> lteEnbDev = enbDevs.Get (0)->GetObject<LteEnbNetDevice> ();
  Ptr<LteEnbPhy> enbPhy = lteEnbDev->GetPhy ();
  enbPhy->SetAttribute ("TxPower", DoubleValue (30.0));
  enbPhy->SetAttribute ("NoiseFigure", DoubleValue (5.0));
  
  Ptr<LteUeNetDevice> lteUeDev = ueDevs.Get (0)->GetObject<LteUeNetDevice> ();
  Ptr<LteUePhy> uePhy = lteUeDev->GetPhy ();
  uePhy->SetAttribute ("TxPower", DoubleValue (23.0));
  uePhy->SetAttribute ("NoiseFigure", DoubleValue (9.0));
  
  
  // Attach a UE to a eNB
  lteHelper->Attach (ueDevs, enbDevs.Get (0));

  
  // Activate an EPS bearer
  enum EpsBearer::Qci q = EpsBearer::GBR_CONV_VOICE;
  EpsBearer bearer (q);
  lteHelper->ActivateDataRadioBearer (ueDevs, bearer);
  
  // Use testing chunk processor in the PHY layer
  // It will be used to test that the SNR is as intended
  //Ptr<LtePhy> uePhy = ueDevs.Get (0)->GetObject<LteUeNetDevice> ()->GetPhy ()->GetObject<LtePhy> ();
  Ptr<LteTestSinrChunkProcessor> testSinr = Create<LteTestSinrChunkProcessor> (uePhy);
  uePhy->GetDownlinkSpectrumPhy ()->AddCtrlSinrChunkProcessor (testSinr);
   
//   Config::Connect ("/NodeList/0/DeviceList/0/LteEnbMac/DlScheduling",
//                    MakeBoundCallback (&LteTestPathlossDlSchedCallback, this));
                   
  Simulator::Stop (Seconds (0.035));
  Simulator::Run ();
  
  double calculatedSinrDb = 10.0 * std::log10 (testSinr->GetSinr ()->operator[] (0));
  NS_LOG_INFO ("Distance " << m_distance << " Calculated SINR " << calculatedSinrDb << " ref " << m_snrDb);
  Simulator::Destroy ();
  NS_TEST_ASSERT_MSG_EQ_TOL (calculatedSinrDb, m_snrDb, 0.001, "Wrong SINR !");
}


void
LtePathlossModelSystemTestCase::DlScheduling (uint32_t frameNo, uint32_t subframeNo, uint16_t rnti,
                                         uint8_t mcsTb1, uint16_t sizeTb1, uint8_t mcsTb2, uint16_t sizeTb2) 
{
  static bool firstTime = true;
  
  if ( firstTime )
  {
    firstTime = false;
    NS_LOG_INFO ("SNR\tRef_MCS\tCalc_MCS");
  }
  
  
  // need to allow for RRC connection establishment + SRS transmission
  if (Simulator::Now () > MilliSeconds (21))
  {
    NS_LOG_INFO (m_snrDb << "\t" << m_mcsIndex << "\t" << (uint16_t)mcsTb1);
    
    NS_TEST_ASSERT_MSG_EQ ((uint16_t)mcsTb1, m_mcsIndex, "Wrong MCS index");
  }
}
                                         

} // namespace ns3
<|MERGE_RESOLUTION|>--- conflicted
+++ resolved
@@ -168,13 +168,8 @@
 
     std::ostringstream name;
     name << " snr= " << sinrDb << " dB, "
-<<<<<<< HEAD
          << " mcs= " << snrEfficiencyMcs[i].mcsIndex;
-    AddTestCase (new LtePathlossModelSystemTestCase (name.str (),  sinrDb, dist[i], mcs));
-=======
-    << " mcs= " << snrEfficiencyMcs[i].mcsIndex;
-    AddTestCase (new LtePathlossModelSystemTestCase (name.str (),  sinrDb, dist[i], snrEfficiencyMcs[i].mcsIndex), TestCase::QUICK);
->>>>>>> f90477b2
+    AddTestCase (new LtePathlossModelSystemTestCase (name.str (),  sinrDb, dist[i], mcs), TestCase::QUICK);
   }
 
 
