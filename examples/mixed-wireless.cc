/* -*- Mode:C++; c-file-style:"gnu"; indent-tabs-mode:nil; -*- */
/*
 * This program is free software; you can redistribute it and/or modify
 * it under the terms of the GNU General Public License version 2 as
 * published by the Free Software Foundation;
 *
 * This program is distributed in the hope that it will be useful,
 * but WITHOUT ANY WARRANTY; without even the implied warranty of
 * MERCHANTABILITY or FITNESS FOR A PARTICULAR PURPOSE.  See the
 * GNU General Public License for more details.
 *
 * You should have received a copy of the GNU General Public License
 * along with this program; if not, write to the Free Software
 * Foundation, Inc., 59 Temple Place, Suite 330, Boston, MA  02111-1307  USA
 *
 */

//
// This ns-3 example demonstrates the use of helper functions to ease 
// the construction of simulation scenarios.  
// 
// The simulation topology consists of a mixed wired and wireless
// scenario in which a hierarchical mobility model is used.
//
// The simulation layout consists of N backbone routers interconnected
// by an ad hoc wifi network.
// Each backbone router also has a local 802.11 network and is connected
// to a local LAN.  An additional set of (K-1) nodes are connected to
// this backbone.  Finally, a local LAN is connected to each router
// on the backbone, with L-1 additional hosts.  
//
// The nodes are populated with TCP/IP stacks, and OLSR unicast routing
// on the backbone.  An example UDP transfer is shown.  The simulator
// be configured to output tcpdumps or traces from different nodes.
//
//
//          +--------------------------------------------------------+
//          |                                                        |
//          |              802.11 ad hoc, ns-2 mobility              | 
//          |                                                        |
//          +--------------------------------------------------------+
//                   |       o o o (N backbone routers)       |
//               +--------+                               +--------+
//     wired LAN | mobile |                     wired LAN | mobile |
//    -----------| router |                    -----------| router |
//               ---------                                ---------
//                   |                                        |
//          +----------------+                       +----------------+
//          |     802.11     |                       |     802.11     |
//          |      net       |                       |       net      |
//          |   K-1 hosts    |                       |   K-1 hosts    |
//          +----------------+                       +----------------+
//

#include <fstream>
#include "ns3/core-module.h"
#include "ns3/common-module.h"
#include "ns3/node-module.h"
#include "ns3/helper-module.h"
#include "ns3/mobility-module.h"
#include "ns3/contrib-module.h"
#include "ns3/wifi-module.h"

using namespace ns3;

//
// Define logging keyword for this file
//
NS_LOG_COMPONENT_DEFINE ("MixedWireless");

//
// This function will be used below as a trace sink
// 
#ifdef ENABLE_FOR_TRACING_EXAMPLE
static void
CourseChangeCallback (std::string path, Ptr<const MobilityModel> model)
{
  Vector position = model->GetPosition ();
  std::cout << "CourseChange " << path << " x=" << position.x << ", y=" << position.y << ", z=" << position.z << std::endl;
}
#endif

int 
main (int argc, char *argv[])
{
  //
  // First, we declare and initialize a few local variables that control some 
  // simulation parameters.
  //
  uint32_t backboneNodes = 10;
  uint32_t infraNodes = 5;
  uint32_t lanNodes = 5;
  uint32_t stopTime = 10;

  //
  // Simulation defaults are typically set next, before command line
  // arguments are parsed.
  //
  Config::SetDefault ("ns3::OnOffApplication::PacketSize", StringValue ("210"));
  Config::SetDefault ("ns3::OnOffApplication::DataRate", StringValue ("448kb/s"));

  //
  // For convenience, we add the local variables to the command line argument
  // system so that they can be overridden with flags such as 
  // "--backboneNodes=20"
  //
  CommandLine cmd;
  cmd.AddValue("backboneNodes", "number of backbone nodes", backboneNodes);
  cmd.AddValue ("infraNodes", "number of leaf nodes", infraNodes);
  cmd.AddValue("lanNodes", "number of LAN nodes", lanNodes);
  cmd.AddValue("stopTime", "simulation stop time (seconds)", stopTime);

  //
  // The system global variables and the local values added to the argument
  // system can be overridden by command line arguments by using this call.
  //
  cmd.Parse (argc, argv);

  // The metadata system (off by default) is used by ascii tracing below
  Packet::EnableMetadata ();

  /////////////////////////////////////////////////////////////////////////// 
  //                                                                       //
  // Construct the backbone                                                //
  //                                                                       //
  /////////////////////////////////////////////////////////////////////////// 

  //
  // Create a container to manage the nodes of the adhoc (backbone) network.
  // Later we'll create the rest of the nodes we'll need.
  //
  NodeContainer backbone;
  backbone.Create (backboneNodes);
  //
  // Create the backbone wifi net devices and install them into the nodes in 
  // our container
  //
  WifiHelper wifi;
  wifi.SetMac ("ns3::AdhocWifiMac");
  wifi.SetPhy ("ns3::WifiPhy");
  NetDeviceContainer backboneDevices = wifi.Install (backbone);
  //
  // Add the IPv4 protocol stack to the nodes in our container
  //
  InternetStackHelper internet;
  internet.Install (backbone);
  //
  // Assign IPv4 addresses to the device drivers (actually to the associated
  // IPv4 interfaces) we just created.
  //
  Ipv4AddressHelper ipAddrs;
  ipAddrs.SetBase ("192.168.0.0", "255.255.255.0");
  ipAddrs.Assign (backboneDevices);

  //
  // The ad-hoc network nodes need a mobility model so we aggregate one to 
  // each of the nodes we just finished building.  
  //
  MobilityHelper mobility;
  Ptr<ListPositionAllocator> positionAlloc = 
    CreateObject<ListPositionAllocator> ();
  positionAlloc->Add (Vector (0.0, 0.0, 0.0));
  positionAlloc->Add (Vector (5.0, 0.0, 0.0));
  mobility.SetPositionAllocator (positionAlloc);
  mobility.SetMobilityModel ("ns3::RandomDirection2dMobilityModel",
<<<<<<< HEAD
                              "Bounds", Rectangle (0, 1000, 0, 1000),
                              "Speed", ConstantVariable (2000),
                              "Pause", ConstantVariable (0.2));
  mobility.Install (backbone);
=======
                             "Bounds", RectangleValue (Rectangle (0, 1000, 0, 1000)),
                             "Speed", RandomVariableValue (ConstantVariable (2000)),
                             "Pause", RandomVariableValue (ConstantVariable (0.2)));
  mobility.Layout (backbone);
>>>>>>> 28bf2500

  /////////////////////////////////////////////////////////////////////////// 
  //                                                                       //
  // Construct the LANs                                                    //
  //                                                                       //
  /////////////////////////////////////////////////////////////////////////// 

  // Reset the address base-- all of the CSMA networks will be in
  // the "172.16 address space
  ipAddrs.SetBase ("172.16.0.0", "255.255.255.0");


  for (uint32_t i = 0; i < backboneNodes; ++i)
    {
      NS_LOG_INFO ("Configuring local area network for backbone node " << i);
      //
      // Create a container to manage the nodes of the LAN.  We need
      // two containers here; one with all of the new nodes, and one
      // with all of the nodes including new and existing nodes
      //
      NodeContainer newLanNodes;
      newLanNodes.Create (lanNodes - 1);
      // Now, create the container with all nodes on this link
      NodeContainer lan (backbone.Get (i), newLanNodes);
      //
      // Create the CSMA net devices and install them into the nodes in our 
      // collection.
      //
      CsmaHelper csma;
      csma.SetChannelParameter ("BitRate", DataRateValue (DataRate (5000000)));
      csma.SetChannelParameter ("Delay", TimeValue (MilliSeconds (2)));
      NetDeviceContainer lanDevices = csma.Install (lan);
      //
      // Add the IPv4 protocol stack to the new LAN nodes
      //
      internet.Install (newLanNodes);
      //
      // Assign IPv4 addresses to the device drivers (actually to the 
      // associated IPv4 interfaces) we just created.
      //
      ipAddrs.Assign (lanDevices);
      //
      // Assign a new network prefix for the next LAN, according to the
      // network mask initialized above
      //
      ipAddrs.NewNetwork ();
    }

  /////////////////////////////////////////////////////////////////////////// 
  //                                                                       //
  // Construct the mobile networks                                         //
  //                                                                       //
  /////////////////////////////////////////////////////////////////////////// 

  // Reset the address base-- all of the 802.11 networks will be in
  // the "10.0" address space
  ipAddrs.SetBase ("10.0.0.0", "255.255.255.0");

  for (uint32_t i = 0; i < backboneNodes; ++i)
    {
      NS_LOG_INFO ("Configuring wireless network for backbone node " << i);
      //
      // Create a container to manage the nodes of the LAN.  We need
      // two containers here; one with all of the new nodes, and one
      // with all of the nodes including new and existing nodes
      //
      NodeContainer newInfraNodes;
      newInfraNodes.Create (infraNodes - 1);
      // Now, create the container with all nodes on this link
      NodeContainer infra (backbone.Get (i), newInfraNodes);
      //
      // Create another ad hoc network and devices
      //
      WifiHelper wifiInfra;
      wifiInfra.SetMac ("ns3::AdhocWifiMac");
      wifiInfra.SetPhy ("ns3::WifiPhy");
      NetDeviceContainer infraDevices = wifiInfra.Install (infra);

      // Add the IPv4 protocol stack to the nodes in our container
      //
      internet.Install (newInfraNodes);
      //
      // Assign IPv4 addresses to the device drivers (actually to the associated
      // IPv4 interfaces) we just created.
      //
      ipAddrs.Assign (infraDevices);
      //
      // Assign a new network prefix for each mobile network, according to 
      // the network mask initialized above
      //
      ipAddrs.NewNetwork ();
      //
      // The new wireless nodes need a mobility model so we aggregate one 
      // to each of the nodes we just finished building.
      //
      Ptr<ListPositionAllocator> subnetAlloc = 
        CreateObject<ListPositionAllocator> ();
      for (uint32_t j = 0; j < infra.GetN (); ++j)
        {
          subnetAlloc->Add (Vector (0.0, j, 0.0));
        }
      mobility.EnableNotifier ();
      mobility.PushReferenceMobilityModel (backbone.Get (i));
      mobility.SetPositionAllocator (subnetAlloc);
      mobility.SetMobilityModel ("ns3::RandomDirection2dMobilityModel",
<<<<<<< HEAD
                                 "Bounds", Rectangle (-25, 25, -25, 25),
                                 "Speed", ConstantVariable (30),
                                 "Pause", ConstantVariable (0.4));
      mobility.Install (infra);
=======
                                 "Bounds", RectangleValue (Rectangle (-25, 25, -25, 25)),
                                 "Speed", RandomVariableValue (ConstantVariable (30)),
                                 "Pause", RandomVariableValue (ConstantVariable (0.4)));
      mobility.Layout (infra);
>>>>>>> 28bf2500
    }
  /////////////////////////////////////////////////////////////////////////// 
  //                                                                       //
  // Routing configuration                                                 //
  //                                                                       //
  /////////////////////////////////////////////////////////////////////////// 

  NS_LOG_INFO ("Enabling OLSR routing on all backbone nodes");
  OlsrHelper olsr;
  olsr.Install (backbone);

  /////////////////////////////////////////////////////////////////////////// 
  //                                                                       //
  // Application configuration                                             //
  //                                                                       //
  /////////////////////////////////////////////////////////////////////////// 

  // Create the OnOff application to send UDP datagrams of size
  // 210 bytes at a rate of 448 Kb/s, between two nodes
  NS_LOG_INFO ("Create Applications.");
  uint16_t port = 9;   // Discard port (RFC 863)

  // Let's make sure that the user does not define too few LAN nodes
  // to make this example work.  We need lanNodes >= 5
  NS_ASSERT (lanNodes >= 5);
  Ptr<Node> appSource = NodeList::GetNode (11);  
  Ptr<Node> appSink = NodeList::GetNode (13);  
  Ipv4Address remoteAddr = Ipv4Address ("172.16.0.5");

  OnOffHelper onoff ("ns3::Udp", 
                     Address (InetSocketAddress (remoteAddr, port)));
  onoff.SetAttribute ("OnTime", RandomVariableValue (ConstantVariable (1)));
  onoff.SetAttribute ("OffTime", RandomVariableValue (ConstantVariable (0)));
  ApplicationContainer apps = onoff.Install (appSource);
  apps.Start (Seconds (3.0));
  apps.Stop (Seconds (20.0));

  // Create a packet sink to receive these packets
  PacketSinkHelper sink ("ns3::Udp", 
                         InetSocketAddress (Ipv4Address::GetAny (), port));
  apps = sink.Install (appSink);
  apps.Start (Seconds (3.0));

  /////////////////////////////////////////////////////////////////////////// 
  //                                                                       //
  // Tracing configuration                                                 //
  //                                                                       //
  /////////////////////////////////////////////////////////////////////////// 

  NS_LOG_INFO ("Configure Tracing.");
  //
  // Let's set up some ns-2-like ascii traces, using another helper class
  //
  // Look at nodes 11, 13 only
  // XXX todo
  // asciiTrace.TraceQueues ("/NodeList/11|13/DeviceList/0");
  // asciiTrace.TraceNetDeviceRx ("/NodeList/11|13/DeviceList/0");
  std::ofstream ascii;
  ascii.open ("mixed-wireless.tr");
  WifiHelper::EnableAsciiAll (ascii);
  CsmaHelper::EnableAsciiAll (ascii);

  // Let's do a pcap trace on the backbone devices
  WifiHelper::EnablePcap ("mixed-wireless.pcap", backboneDevices); 
  // Let's additionally trace the application Sink, ifIndex 0
  CsmaHelper::EnablePcap ("mixed-wireless.pcap", appSink->GetId (), 0);

#ifdef ENABLE_FOR_TRACING_EXAMPLE
  Config::Connect ("/NodeList/*/$MobilityModelNotifier/CourseChange",
    MakeCallback (&CourseChangeCallback));
#endif

  /////////////////////////////////////////////////////////////////////////// 
  //                                                                       //
  // Run simulation                                                        //
  //                                                                       //
  /////////////////////////////////////////////////////////////////////////// 

  NS_LOG_INFO ("Run Simulation.");
  Simulator::StopAt (Seconds (stopTime));
  Simulator::Run ();    
  Simulator::Destroy ();
}<|MERGE_RESOLUTION|>--- conflicted
+++ resolved
@@ -163,17 +163,10 @@
   positionAlloc->Add (Vector (5.0, 0.0, 0.0));
   mobility.SetPositionAllocator (positionAlloc);
   mobility.SetMobilityModel ("ns3::RandomDirection2dMobilityModel",
-<<<<<<< HEAD
-                              "Bounds", Rectangle (0, 1000, 0, 1000),
-                              "Speed", ConstantVariable (2000),
-                              "Pause", ConstantVariable (0.2));
-  mobility.Install (backbone);
-=======
                              "Bounds", RectangleValue (Rectangle (0, 1000, 0, 1000)),
                              "Speed", RandomVariableValue (ConstantVariable (2000)),
                              "Pause", RandomVariableValue (ConstantVariable (0.2)));
   mobility.Layout (backbone);
->>>>>>> 28bf2500
 
   /////////////////////////////////////////////////////////////////////////// 
   //                                                                       //
@@ -279,17 +272,10 @@
       mobility.PushReferenceMobilityModel (backbone.Get (i));
       mobility.SetPositionAllocator (subnetAlloc);
       mobility.SetMobilityModel ("ns3::RandomDirection2dMobilityModel",
-<<<<<<< HEAD
-                                 "Bounds", Rectangle (-25, 25, -25, 25),
-                                 "Speed", ConstantVariable (30),
-                                 "Pause", ConstantVariable (0.4));
-      mobility.Install (infra);
-=======
                                  "Bounds", RectangleValue (Rectangle (-25, 25, -25, 25)),
                                  "Speed", RandomVariableValue (ConstantVariable (30)),
                                  "Pause", RandomVariableValue (ConstantVariable (0.4)));
       mobility.Layout (infra);
->>>>>>> 28bf2500
     }
   /////////////////////////////////////////////////////////////////////////// 
   //                                                                       //
